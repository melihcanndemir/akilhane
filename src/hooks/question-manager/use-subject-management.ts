import { useCallback } from "react";
import { useToast } from "@/hooks/use-toast";
import { SubjectService, QuestionService } from "@/services/supabase-service";
import { UnifiedStorageService } from "@/services/unified-storage-service";
import { shouldUseDemoData, demoSubjects } from "@/data/demo-data";
import type { Subject } from "@/types/question-manager";
import type { Question } from "@/lib/types";

export const useSubjectManagement = (
  isAuthenticated: boolean,
  setSubjects: (subjects: Subject[]) => void,
  setIsLoadingSubjects: (loading: boolean) => void,
) => {
  const { toast } = useToast();

  // Function to calculate real question count for subjects
  const calculateRealQuestionCount = async (subjects: Subject[]): Promise<Subject[]> => {
    try {
      // Load questions from both localStorage and Supabase (like Quiz page does)
      let allQuestions: Question[] = [];

      if (isAuthenticated) {
        try {
          // Try to load from Supabase first
          const dbQuestions = await QuestionService.getQuestions();
          const cloudQuestions = dbQuestions.map(question => ({
            id: question.id,
            subject: question.subject,
            type: question.type as "multiple-choice" | "true-false" | "calculation" | "case-study",
            difficulty: question.difficulty as "Easy" | "Medium" | "Hard",
            text: question.text,
            options: JSON.parse(question.options || "[]"),
            explanation: question.explanation,
            topic: question.topic || "",
            formula: question.formula || "",
          }));
          allQuestions = [...cloudQuestions];
        } catch {
          //do nothing
        }
      }

      // Also get local questions and merge
      const localQuestions = UnifiedStorageService.getQuestions();
      localQuestions.forEach(localQ => {
        if (!allQuestions.find(cloudQ => cloudQ.id === localQ.id)) {
          allQuestions.push(localQ);
        }
      });
      const updatedSubjects = subjects.map(subject => {
        const subjectQuestions = allQuestions.filter(q => {
          const normalizedQuestionSubject = q.subject.trim().toLowerCase();
          const normalizedSubjectName = subject.name.trim().toLowerCase();
          return normalizedQuestionSubject === normalizedSubjectName;
        });
        return {
          ...subject,
          questionCount: subjectQuestions.length,
        };
      });

      return updatedSubjects;
    } catch {
      // If calculation fails, return subjects with original counts
      return subjects;
    }
  };

  // Sync localStorage subjects to Supabase
  const syncLocalStorageSubjectsToSupabase = async (localSubjects: Subject[]) => {
    try {
      for (const subject of localSubjects) {
        try {
          // Add subject to Supabase
          const dbSubject = {
            name: subject.name,
            description: subject.description,
            category: subject.category,
            difficulty: subject.difficulty,
            is_active: subject.isActive,
          };

          const result = await SubjectService.createSubject(dbSubject);
          if (result) {
            // Subject synced to Supabase
          }
        } catch {
          // Silent fail for subject sync errors
        }
      }
    } catch {
      // Silent fail for sync errors
    }
  };

  // Load subjects - Use same simple logic as Subject Manager
  const loadSubjects = useCallback(async () => {
    try {
      console.log("🔄 useSubjectManagement: loadSubjects started");
      console.log("🔄 useSubjectManagement: isAuthenticated:", isAuthenticated);
      
      setIsLoadingSubjects(true);
<<<<<<< HEAD
      let loadedSubjects: Subject[] = [];

      // Check if demo mode is active
      const isDemoMode = shouldUseDemoData();
      if (isDemoMode) {
        // Load demo subjects
        loadedSubjects = demoSubjects.map(demoSubject => ({
          id: demoSubject.id,
          name: demoSubject.name,
          description: demoSubject.description,
          category: demoSubject.category,
          difficulty: demoSubject.difficulty,
          questionCount: demoSubject.questionCount,
          isActive: demoSubject.isActive,
        }));
      } else if (isAuthenticated) {
=======
      
      // Use same simple logic as Subject Manager for consistency
      let loadedSubjects = UnifiedStorageService.getSubjects();
      console.log("🔄 useSubjectManagement: loadedSubjects from UnifiedStorageService:", loadedSubjects);
      console.log("🔄 useSubjectManagement: loadedSubjects length:", loadedSubjects.length);
      
      // If authenticated and no local subjects, try to sync from Supabase
      if (isAuthenticated && loadedSubjects.length === 0) {
        console.log("🔄 useSubjectManagement: Trying to load from Supabase...");
>>>>>>> aa4ed8ef
        try {
          const dbSubjects = await SubjectService.getSubjects();
          console.log("🔄 useSubjectManagement: dbSubjects from Supabase:", dbSubjects);
          if (dbSubjects && dbSubjects.length > 0) {
            // Convert Supabase format to local format
            loadedSubjects = dbSubjects.map(subject => ({
              id: subject.id,
              name: subject.name,
              description: subject.description,
              category: subject.category,
              difficulty: subject.difficulty,
              questionCount: subject.question_count,
              isActive: subject.is_active,
            }));
            
            // Save to localStorage for future use
            localStorage.setItem("akilhane_subjects", JSON.stringify(loadedSubjects));
            console.log("🔄 useSubjectManagement: Saved to localStorage:", loadedSubjects);
          }
        } catch (error) {
          console.error("🔄 useSubjectManagement: Supabase error:", error);
          // Silent fail - continue with empty subjects
        }
      }

<<<<<<< HEAD
      // Calculate real question count for all subjects (skip in demo mode)
      if (isDemoMode) {
        // In demo mode, use the predefined question counts
        setSubjects(loadedSubjects);
      } else {
        const subjectsWithRealCounts = await calculateRealQuestionCount(loadedSubjects);
        setSubjects(subjectsWithRealCounts);
      }
    } catch {
=======
      // Calculate real question count for all subjects
      const subjectsWithRealCounts = await calculateRealQuestionCount(loadedSubjects);
      console.log("🔄 useSubjectManagement: Final subjects to set:", subjectsWithRealCounts);
      setSubjects(subjectsWithRealCounts);
    } catch (error) {
      console.error("🔄 useSubjectManagement: General error:", error);
>>>>>>> aa4ed8ef
      toast({
        title: "Hata",
        description: "Dersler yüklenirken bir hata oluştu.",
        variant: "destructive",
      });
    } finally {
      setIsLoadingSubjects(false);
    }
  // eslint-disable-next-line react-hooks/exhaustive-deps
  }, [isAuthenticated, toast]); // Removed stable setter functions

  return {
    loadSubjects,
    calculateRealQuestionCount,
    UnifiedStorageService,
  };
};<|MERGE_RESOLUTION|>--- conflicted
+++ resolved
@@ -66,33 +66,6 @@
     }
   };
 
-  // Sync localStorage subjects to Supabase
-  const syncLocalStorageSubjectsToSupabase = async (localSubjects: Subject[]) => {
-    try {
-      for (const subject of localSubjects) {
-        try {
-          // Add subject to Supabase
-          const dbSubject = {
-            name: subject.name,
-            description: subject.description,
-            category: subject.category,
-            difficulty: subject.difficulty,
-            is_active: subject.isActive,
-          };
-
-          const result = await SubjectService.createSubject(dbSubject);
-          if (result) {
-            // Subject synced to Supabase
-          }
-        } catch {
-          // Silent fail for subject sync errors
-        }
-      }
-    } catch {
-      // Silent fail for sync errors
-    }
-  };
-
   // Load subjects - Use same simple logic as Subject Manager
   const loadSubjects = useCallback(async () => {
     try {
@@ -100,7 +73,6 @@
       console.log("🔄 useSubjectManagement: isAuthenticated:", isAuthenticated);
       
       setIsLoadingSubjects(true);
-<<<<<<< HEAD
       let loadedSubjects: Subject[] = [];
 
       // Check if demo mode is active
@@ -117,17 +89,6 @@
           isActive: demoSubject.isActive,
         }));
       } else if (isAuthenticated) {
-=======
-      
-      // Use same simple logic as Subject Manager for consistency
-      let loadedSubjects = UnifiedStorageService.getSubjects();
-      console.log("🔄 useSubjectManagement: loadedSubjects from UnifiedStorageService:", loadedSubjects);
-      console.log("🔄 useSubjectManagement: loadedSubjects length:", loadedSubjects.length);
-      
-      // If authenticated and no local subjects, try to sync from Supabase
-      if (isAuthenticated && loadedSubjects.length === 0) {
-        console.log("🔄 useSubjectManagement: Trying to load from Supabase...");
->>>>>>> aa4ed8ef
         try {
           const dbSubjects = await SubjectService.getSubjects();
           console.log("🔄 useSubjectManagement: dbSubjects from Supabase:", dbSubjects);
@@ -152,8 +113,6 @@
           // Silent fail - continue with empty subjects
         }
       }
-
-<<<<<<< HEAD
       // Calculate real question count for all subjects (skip in demo mode)
       if (isDemoMode) {
         // In demo mode, use the predefined question counts
@@ -163,14 +122,6 @@
         setSubjects(subjectsWithRealCounts);
       }
     } catch {
-=======
-      // Calculate real question count for all subjects
-      const subjectsWithRealCounts = await calculateRealQuestionCount(loadedSubjects);
-      console.log("🔄 useSubjectManagement: Final subjects to set:", subjectsWithRealCounts);
-      setSubjects(subjectsWithRealCounts);
-    } catch (error) {
-      console.error("🔄 useSubjectManagement: General error:", error);
->>>>>>> aa4ed8ef
       toast({
         title: "Hata",
         description: "Dersler yüklenirken bir hata oluştu.",
