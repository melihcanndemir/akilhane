--- conflicted
+++ resolved
@@ -31,12 +31,7 @@
 interface Stats {
   totalQuestions: number;
   totalSubjects: number;
-<<<<<<< HEAD
   totalCategories: number;
-=======
-  totalTopics: number;
-  aiGeneratedCount: number;
->>>>>>> 9567c02c
 }
 
 export default function QuestionManager() {
@@ -143,14 +138,6 @@
     handleEditQuestionChange,
   } = useFormManagement(formData, setFormData, editingQuestion, setEditingQuestion);
 
-  // Calculate stats
-  const stats: Stats = {
-    totalQuestions: questions.length,
-    totalSubjects: subjects.length,
-    totalTopics: new Set(questions.map(q => q.topic)).size,
-    aiGeneratedCount: aiGeneratedQuestions.length,
-  };
-
   useEffect(() => {
     if (isHydrated) {
       console.log("🔄 Question Manager: useEffect triggered, isHydrated:", isHydrated);
@@ -164,6 +151,41 @@
     console.log("📚 Question Manager: subjects changed:", subjects);
     console.log("📚 Question Manager: subjects length:", subjects.length);
   }, [subjects]);
+
+  // Handler functions for the component
+  const handleCreateQuestion = async () => {
+    const success = await createQuestion(formData);
+    if (success) {
+      handleResetForm();
+    }
+  };
+
+  const handleEditQuestion = (question: Question) => {
+    setEditingQuestion(question);
+    setIsEditDialogOpen(true);
+  };
+
+  const handleDeleteQuestion = async (questionId: string) => {
+    await deleteQuestion(questionId);
+  };
+
+  const handleAIGenerate = async (formData: AIFormData) => {
+    await generateQuestions(formData);
+  };
+
+  const handleApproveAIQuestions = async (questions: AIGeneratedQuestion[], subject: string) => {
+    await approveAIQuestions(questions, subject);
+  };
+
+  const handleUpdateQuestion = async () => {
+    if (editingQuestion) {
+      const success = await updateQuestion(editingQuestion);
+      if (success) {
+        setIsEditDialogOpen(false);
+        setEditingQuestion(null);
+      }
+    }
+  };
 
   if (!isHydrated || isLoading) {
     return (
@@ -176,81 +198,6 @@
     );
   }
 
-  return (
-    <div className="min-h-screen bg-background">
-      <MobileNav />
-      
-      <div className="container mx-auto px-4 py-8">
-        {/* Header Section */}
-        <div className="mb-8 text-center">
-          <h1 className="text-3xl font-bold text-foreground mb-2">
-            Soru Yönetimi
-          </h1>
-          <p className="text-muted-foreground">
-            Soru ekle, düzenle ve yapay zeka ile yeni sorular oluştur
-          </p>
-        </div>
-
-        {/* Stats Cards */}
-        <div className="grid grid-cols-1 md:grid-cols-2 lg:grid-cols-4 gap-4 mb-8">
-          <Card className="bg-gradient-to-br from-blue-500/10 to-purple-500/10 border-2 border-blue-300 dark:border-blue-700">
-            <CardHeader className="pb-2">
-              <CardTitle className="text-sm font-medium text-blue-600 dark:text-blue-400 flex items-center gap-2">
-                <Database className="h-4 w-4" />
-                Toplam Soru
-              </CardTitle>
-            </CardHeader>
-            <CardContent>
-              <div className="text-2xl font-bold text-blue-600 dark:text-blue-400">
-                {stats.totalQuestions}
-              </div>
-            </CardContent>
-          </Card>
-
-          <Card className="bg-gradient-to-br from-green-500/10 to-emerald-500/10 border-2 border-green-300 dark:border-green-700">
-            <CardHeader className="pb-2">
-              <CardTitle className="text-sm font-medium text-green-600 dark:text-green-400 flex items-center gap-2">
-                <BookOpen className="h-4 w-4" />
-                Toplam Ders
-              </CardTitle>
-            </CardHeader>
-            <CardContent>
-              <div className="text-2xl font-bold text-green-600 dark:text-green-400">
-                {stats.totalSubjects}
-              </div>
-            </CardContent>
-          </Card>
-
-          <Card className="bg-gradient-to-br from-orange-500/10 to-red-500/10 border-2 border-orange-400 dark:border-orange-600">
-            <CardHeader className="pb-2">
-              <CardTitle className="text-sm font-medium text-orange-600 dark:text-orange-400 flex items-center gap-2">
-                <GraduationCap className="h-4 w-4" />
-                Toplam Konu
-              </CardTitle>
-            </CardHeader>
-            <CardContent>
-              <div className="text-2xl font-bold text-orange-600 dark:text-orange-400">
-                {stats.totalTopics}
-              </div>
-            </CardContent>
-          </Card>
-
-          <Card className="bg-gradient-to-br from-purple-500/10 to-pink-500/10 border-2 border-purple-300 dark:border-purple-700">
-            <CardHeader className="pb-2">
-              <CardTitle className="text-sm font-medium text-purple-600 dark:text-purple-400 flex items-center gap-2">
-                <Brain className="h-4 w-4" />
-                AI Sorular
-              </CardTitle>
-            </CardHeader>
-            <CardContent>
-              <div className="text-2xl font-bold text-purple-600 dark:text-purple-400">
-                {stats.aiGeneratedCount}
-              </div>
-            </CardContent>
-          </Card>
-        </div>
-
-<<<<<<< HEAD
   return (
     <QuestionManagerMain
       subjects={subjects}
@@ -267,8 +214,6 @@
       isGeneratingAI={isGeneratingAI}
       aiGeneratedQuestions={aiGeneratedQuestions}
       aiGenerationResult={aiGenerationResult}
-      isAuthenticated={isAuthenticated}
-      isHydrated={isHydrated}
       formData={formData}
       stats={stats}
       onSubjectChange={setSelectedSubject}
@@ -292,56 +237,5 @@
       onEditQuestionChange={handleEditQuestionChange}
       onUpdateQuestion={handleUpdateQuestion}
     />
-=======
-        {/* Main Content */}
-        <QuestionManagerMain
-          questions={questions}
-          subjects={subjects}
-          isLoading={isLoading}
-          isLoadingSubjects={isLoadingSubjects}
-          isCreating={isCreating}
-          selectedSubject={selectedSubject}
-          searchTerm={searchTerm}
-          filterDifficulty={filterDifficulty}
-          isEditDialogOpen={isEditDialogOpen}
-          editingQuestion={editingQuestion}
-          isAIDialogOpen={isAIDialogOpen}
-          isGeneratingAI={isGeneratingAI}
-          aiGeneratedQuestions={aiGeneratedQuestions}
-          aiGenerationResult={aiGenerationResult}
-          formData={formData}
-          setQuestions={setQuestions}
-          setSubjects={setSubjects}
-          setIsLoadingSubjects={setIsLoadingSubjects}
-          setIsCreating={setIsCreating}
-          setSelectedSubject={setSelectedSubject}
-          setSearchTerm={setSearchTerm}
-          setFilterDifficulty={setFilterDifficulty}
-          setIsEditDialogOpen={setIsEditDialogOpen}
-          setEditingQuestion={setEditingQuestion}
-          setIsAIDialogOpen={setIsAIDialogOpen}
-          setIsGeneratingAI={setIsGeneratingAI}
-          setAIGeneratedQuestions={setAIGeneratedQuestions}
-          setAIGenerationResult={setAIGenerationResult}
-          setFormData={setFormData}
-          loadQuestions={loadQuestions}
-          createQuestion={createQuestion}
-          updateQuestion={updateQuestion}
-          deleteQuestion={deleteQuestion}
-          generateQuestions={generateQuestions}
-          approveAIQuestions={approveAIQuestions}
-          handleFormDataChange={handleFormDataChange}
-          handleOptionChange={handleOptionChange}
-          handleAddOption={handleAddOption}
-          handleRemoveOption={handleRemoveOption}
-          handleResetForm={handleResetForm}
-          handleEditOptionChange={handleEditOptionChange}
-          handleEditAddOption={handleEditAddOption}
-          handleEditRemoveOption={handleEditRemoveOption}
-          handleEditQuestionChange={handleEditQuestionChange}
-        />
-      </div>
-    </div>
->>>>>>> 9567c02c
   );
 }